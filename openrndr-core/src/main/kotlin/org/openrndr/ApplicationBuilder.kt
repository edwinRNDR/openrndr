--- conflicted
+++ resolved
@@ -1,8 +1,5 @@
 package org.openrndr
 
-<<<<<<< HEAD
-@ApplicationDslMarker
-=======
 import java.io.BufferedReader
 import java.io.InputStreamReader
 import java.util.ArrayList
@@ -75,7 +72,7 @@
     return true
 }
 
->>>>>>> 64ac4904
+@ApplicationDslMarker
 class ApplicationBuilder internal constructor(){
     internal val configuration = Configuration()
      var program: Program = Program()
